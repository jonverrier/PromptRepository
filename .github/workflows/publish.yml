--- conflicted
+++ resolved
@@ -3,15 +3,12 @@
 on:
   release:
     types: [published]
-<<<<<<< HEAD
-=======
   workflow_dispatch:
     inputs:
       version:
         description: 'Version to publish (leave empty to use package.json version)'
         required: false
         type: string
->>>>>>> cef37973
 
 jobs:
   publish:
