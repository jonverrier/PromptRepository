{
  "name": "@jonverrier/prompt-repository",
  "version": "0.2.1",
  "description": "Managing Prompts and standardised Unit Evals ",
  "main": "dist/src/entry.js",
  "types": "dist/src/entry.d.ts",
  "directories": {
    "src": "src",
    "test": "test"
  },
  "files": [
    "dist/src/**/*",
    "LICENSE",
    "README.md"
  ],
  "repository": {
    "type": "git",
    "url": "git+https://github.com/jonverrier/PromptRepository.git"
  },
  "publishConfig": {
    "registry": "https://npm.pkg.github.com"
  },
  "author": "Jon Verrier",
  "license": "MIT",
  "scripts": {
    "start": "ts-node entry.ts",
    "build": "tsc -b",
    "prepublishOnly": "npm run build",
    "dev": "npm run build && npm run watch",
    "make_prompt_ids": "ts-node scripts/MakePromptIds.ts",
    "watch": "tsc -b -w",
    "clean": "rimraf dist",
    "test": "mocha --require ts-node/register --extensions ts,js test/**/*.test.ts --exit",
    "test:ci": "mocha --require ts-node/register --extensions ts,js test/promptrepository.test.ts test/prompts.test.ts test/makepromptids.test.ts --exit",
    "test:integration": "mocha --require ts-node/register --extensions ts,js test/chat.test.ts test/embed.test.ts test/function.test.ts test/prompts.eval.test.ts --exit",
<<<<<<< HEAD
    "test-mini": "mocha --require ts-node/register --extensions ts,js test/**/*.test.ts -g \"slack\" --exit"
=======
    "test-mini": "mocha --require ts-node/register --extensions ts,js test/**/*.test.ts -g \"slack\" --exit",
    "link-local": "bash scripts/link-local.sh",
    "unlink-local": "bash scripts/unlink-local.sh",
    "link-status": "bash scripts/link-status.sh",
    "verify-main": "bash scripts/verify-main.sh",
    "pre-commit-check": "bash scripts/pre-commit-check.sh",
    "pre-push-check": "bash scripts/pre-push-check.sh",
    "cover": "nyc --reporter=html --reporter=text --reporter=lcov --extension .ts --exclude \"**/*.test.ts\" --exclude \"test/**\" npm run test",
<<<<<<< HEAD
    "cover:json": "nyc --reporter=json --report-dir=.nyc_output --extension .ts --exclude \"**/*.test.ts\" --exclude \"test/**\" npm run test"    
>>>>>>> develop
=======
    "cover:json": "nyc --reporter=json --report-dir=.nyc_output --extension .ts --exclude \"**/*.test.ts\" --exclude \"test/**\" npm run test"
>>>>>>> cef37973
  },
  "peerDependencies": {
    "openai": "^4.89.1"
  },
  "devDependencies": {
    "@types/mocha": "^10.0.10",
    "@types/node": "^22.13.8",
    "expect": "^29.7.0",
    "mocha": "^11.0.1",
    "nyc": "^17.1.0",
    "openai": "^4.89.1",
    "rimraf": "^6.0.1",
    "ts-node": "^10.9.2",
    "tslib": "^2.8.1",
    "typescript": "^5.7.3"
  },
  "nyc": {
    "include": [
      "src/**/*.ts",
      "src/**/*.tsx"
    ],
    "extension": [
      ".ts",
      ".tsx"
    ],
    "exclude": [
      "**/*.d.ts",
      "**/*.test.ts",
      "test/**",
      "dist/**",
      "coverage/**",
      "node_modules/**"
    ],
    "reporter": [
      "html",
      "text",
      "lcov"
    ],
    "all": true,
    "check-coverage": false
  },
  "dependencies": {
    "@jonverrier/assistant-common": "^0.1.0"
  }
}<|MERGE_RESOLUTION|>--- conflicted
+++ resolved
@@ -33,9 +33,6 @@
     "test": "mocha --require ts-node/register --extensions ts,js test/**/*.test.ts --exit",
     "test:ci": "mocha --require ts-node/register --extensions ts,js test/promptrepository.test.ts test/prompts.test.ts test/makepromptids.test.ts --exit",
     "test:integration": "mocha --require ts-node/register --extensions ts,js test/chat.test.ts test/embed.test.ts test/function.test.ts test/prompts.eval.test.ts --exit",
-<<<<<<< HEAD
-    "test-mini": "mocha --require ts-node/register --extensions ts,js test/**/*.test.ts -g \"slack\" --exit"
-=======
     "test-mini": "mocha --require ts-node/register --extensions ts,js test/**/*.test.ts -g \"slack\" --exit",
     "link-local": "bash scripts/link-local.sh",
     "unlink-local": "bash scripts/unlink-local.sh",
@@ -44,15 +41,13 @@
     "pre-commit-check": "bash scripts/pre-commit-check.sh",
     "pre-push-check": "bash scripts/pre-push-check.sh",
     "cover": "nyc --reporter=html --reporter=text --reporter=lcov --extension .ts --exclude \"**/*.test.ts\" --exclude \"test/**\" npm run test",
-<<<<<<< HEAD
-    "cover:json": "nyc --reporter=json --report-dir=.nyc_output --extension .ts --exclude \"**/*.test.ts\" --exclude \"test/**\" npm run test"    
->>>>>>> develop
-=======
     "cover:json": "nyc --reporter=json --report-dir=.nyc_output --extension .ts --exclude \"**/*.test.ts\" --exclude \"test/**\" npm run test"
->>>>>>> cef37973
   },
   "peerDependencies": {
     "openai": "^4.89.1"
+  },
+  "dependencies": {
+    "@jonverrier/assistant-common": "^0.1.0"
   },
   "devDependencies": {
     "@types/mocha": "^10.0.10",
@@ -90,8 +85,5 @@
     ],
     "all": true,
     "check-coverage": false
-  },
-  "dependencies": {
-    "@jonverrier/assistant-common": "^0.1.0"
   }
 }