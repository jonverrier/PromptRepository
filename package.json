--- conflicted
+++ resolved
@@ -46,14 +46,10 @@
   "peerDependencies": {
     "openai": "^6.8.1"
   },
-<<<<<<< HEAD
-=======
   "dependencies": {
     "@jonverrier/assistant-common": "^0.2.1"
   },
->>>>>>> cea54ed0
   "devDependencies": {
-    "@jonverrier/assistant-common": "file:../AssistantCommon",
     "@types/mocha": "^10.0.10",
     "@types/node": "^22.13.8",
     "expect": "^29.7.0",
