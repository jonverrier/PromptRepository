{
  "name": "@jonverrier/prompt-repository",
  "version": "0.2.2",
  "description": "Managing Prompts and standardised Unit Evals ",
  "main": "dist/src/entry.js",
  "types": "dist/src/entry.d.ts",
  "directories": {
    "src": "src",
    "test": "test"
  },
  "files": [
    "dist/src/**/*",
    "LICENSE",
    "README.md"
  ],
  "repository": {
    "type": "git",
    "url": "git+https://github.com/jonverrier/PromptRepository.git"
  },
  "publishConfig": {
    "registry": "https://npm.pkg.github.com"
  },
  "author": "Jon Verrier",
  "license": "MIT",
  "scripts": {
    "start": "ts-node entry.ts",
    "build": "tsc -b",
    "prepublishOnly": "npm run build",
    "dev": "npm run build && npm run watch",
    "make_prompt_ids": "ts-node scripts/MakePromptIds.ts",
    "watch": "tsc -b -w",
    "clean": "rimraf dist",
    "test": "mocha --require ts-node/register --extensions ts,js test/**/*.test.ts --exit",
    "test:ci": "mocha --require ts-node/register --extensions ts,js test/promptrepository.test.ts test/prompts.test.ts test/makepromptids.test.ts --exit",
    "test:integration": "mocha --require ts-node/register --extensions ts,js test/chat.test.ts test/embed.test.ts test/function.test.ts test/prompts.eval.test.ts --exit",
    "test-mini": "mocha --require ts-node/register --extensions ts,js test/**/*.test.ts -g \"slack\" --exit",
    "link-local": "bash scripts/link-local.sh",
    "unlink-local": "bash scripts/unlink-local.sh",
    "link-status": "bash scripts/link-status.sh",
    "verify-main": "bash scripts/verify-main.sh",
    "pre-commit-check": "bash scripts/pre-commit-check.sh",
    "pre-push-check": "bash scripts/pre-push-check.sh",
    "cover": "nyc --reporter=html --reporter=text --reporter=lcov --extension .ts --exclude \"**/*.test.ts\" --exclude \"test/**\" npm run test",
    "cover:json": "nyc --reporter=json --report-dir=.nyc_output --extension .ts --exclude \"**/*.test.ts\" --exclude \"test/**\" npm run test"
  },
  "peerDependencies": {
    "openai": "^4.89.1"
  },
  "dependencies": {
    "@jonverrier/assistant-common": "^0.1.1"
  },
  "devDependencies": {
    "@types/mocha": "^10.0.10",
    "@types/node": "^22.13.8",
    "expect": "^29.7.0",
    "mocha": "^11.0.1",
    "nyc": "^17.1.0",
    "openai": "^4.89.1",
    "rimraf": "^6.0.1",
    "ts-node": "^10.9.2",
    "tslib": "^2.8.1",
    "typescript": "^5.7.3"
  },
  "nyc": {
    "include": [
      "src/**/*.ts",
      "src/**/*.tsx"
    ],
    "extension": [
      ".ts",
      ".tsx"
    ],
    "exclude": [
      "**/*.d.ts",
      "**/*.test.ts",
      "test/**",
      "dist/**",
      "coverage/**",
      "node_modules/**"
    ],
    "reporter": [
      "html",
      "text",
      "lcov"
    ],
    "all": true,
    "check-coverage": false
<<<<<<< HEAD
=======
  },
  "dependencies": {
    "@jonverrier/assistant-common": "^0.1.1"
>>>>>>> 954115b1
  }
}<|MERGE_RESOLUTION|>--- conflicted
+++ resolved
@@ -85,11 +85,8 @@
     ],
     "all": true,
     "check-coverage": false
-<<<<<<< HEAD
-=======
   },
   "dependencies": {
     "@jonverrier/assistant-common": "^0.1.1"
->>>>>>> 954115b1
   }
 }